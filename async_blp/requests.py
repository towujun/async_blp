--- conflicted
+++ resolved
@@ -84,21 +84,23 @@
 
         self._msg_queue = None
 
-    @property
-    def msg_queue(self):
-        """
-        we must create queue in correct loop
-        """
-
-        if self._msg_queue is None:
-            self._msg_queue = asyncio.Queue()
-        return self._msg_queue
-
         try:
             self.loop = asyncio.get_running_loop()
         except RuntimeError:
             self.loop = None
 
+    @property
+    def msg_queue(self):
+        """
+        we must create queue in correct loop
+        """
+
+        if self._msg_queue is None:
+            self._msg_queue = asyncio.Queue()
+        return self._msg_queue
+
+
+
     def queue_message(self, msg):
         """
         Put message to this request's async queue
@@ -110,8 +112,6 @@
         self.loop.call_soon_threadsafe(self.msg_queue.put_nowait, msg)
 
     async def process(self) -> pd.DataFrame:
-<<<<<<< HEAD
-=======
         """
         Asynchronously process events from `msg_queue` until the event with
         event type RESPONSE is received. This method doesn't check if received
@@ -121,42 +121,25 @@
         Return format is pd.DataFrame with columns as fields and indexes
         as security_ids.
         """
->>>>>>> 8591aad4
         dataframes = []
 
         while True:
             msg = await self.msg_queue.get()
-<<<<<<< HEAD
-            print(msg)
-            if msg == blpapi.Event.RESPONSE:
-                break
-            try:
-                msg_data = list(msg.getElement(SECURITY_DATA).values())
-=======
 
             if msg is None:
                 break
 
             msg_data = list(msg.getElement(SECURITY_DATA).values())
->>>>>>> 8591aad4
-
-                msg_frames = [self._parse_security_data(security_data)
-                              for security_data in msg_data]
-
-                dataframes.extend(msg_frames)
-            except KeyError:
-                print("we can't parse it")
-
-<<<<<<< HEAD
-        if not dataframes:
-            return pd.DataFrame()
-        return pd.concat(dataframes, axis=0)
-=======
+
+            msg_frames = [self._parse_security_data(security_data)
+                          for security_data in msg_data]
+
+            dataframes.extend(msg_frames)
+
         if dataframes:
             return pd.concat(dataframes, axis=0)
 
         return pd.DataFrame()
->>>>>>> 8591aad4
 
     def _parse_security_data(self, security_data) -> pd.DataFrame:
         """
