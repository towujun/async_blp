"""
Thus module contains wrappers for different types of Bloomberg requests
"""
import asyncio
import datetime as dt
import uuid
from typing import Dict
from typing import List
from typing import Optional
from typing import Tuple
from typing import Union

import pandas as pd


from async_blp.errors import BloombergErrors
from async_blp.errors import ErrorType
from async_blp.utils.blp_name import MARKET_DATA_EVENTS
from .enums import ErrorBehaviour
from .enums import SecurityIdType
from .utils import log
from .utils.blp_name import ERROR_INFO
from .utils.blp_name import FIELD_DATA
from .utils.blp_name import FIELD_EXCEPTIONS
from .utils.blp_name import FIELD_ID
from .utils.blp_name import MESSAGE
from .utils.blp_name import SECURITY
from .utils.blp_name import SECURITY_DATA
from .utils.blp_name import SECURITY_ERROR
from .utils.exc import BloombergException

# pylint: disable=ungrouped-imports
try:
    import blpapi
except ImportError:
    from async_blp.utils import env_test as blpapi

BloombergValue = Union[str, int, float, dt.date, dt.datetime,
                       Dict[str, Union[str, int, float, dt.date, dt.datetime]]]

LOGGER = log.get_logger()


class ReferenceDataRequest:
    """
    Convenience wrapper around Bloomberg's ReferenceDataRequest
    """
    service_name = "//blp/refdata"
    request_name = "ReferenceDataRequest"

    # pylint: disable=too-many-arguments
    def __init__(self,
                 securities: List[str],
                 fields: List[str],
                 security_id_type: Optional[SecurityIdType] = None,
                 overrides: Optional[Dict] = None,
                 error_behavior: ErrorBehaviour = ErrorBehaviour.RETURN,
                 loop: asyncio.AbstractEventLoop = None,
                 ):

        self._securities = securities
        self._fields = fields
        self._security_id_type = security_id_type
        self._overrides = overrides or {}
        self._error_behaviour = error_behavior

        try:
            self._loop = loop or asyncio.get_running_loop()
            self._msg_queue = asyncio.Queue(loop=self._loop)
        except RuntimeError:
            self._loop = None
            self._msg_queue: Optional[asyncio.Queue] = None

    def set_running_loop_as_default(self):
        """
        Set currently active loop as default for this request and create
        new message queue
        """
        self._loop = asyncio.get_running_loop()

        if self._msg_queue is not None and not self._msg_queue.empty():
            raise RuntimeError('Current message queue is not empty')

        self._msg_queue = asyncio.Queue()
        LOGGER.debug('%s: loop has been changed', self.__class__.__name__)

    def send_queue_message(self, msg):
        """
        Thread-safe method that put the given msg into async queue
        """
        if self._loop is None or self._msg_queue is None:
            raise RuntimeError('Please create request inside async loop or set '
                               'loop explicitly if you want to use async')

        self._loop.call_soon_threadsafe(self._msg_queue.put_nowait, msg)
        LOGGER.debug('%s: message sent', self.__class__.__name__)

    async def process(self) -> Tuple[pd.DataFrame, BloombergErrors]:
        """
        Asynchronously process events from `msg_queue` until the event with
        event type RESPONSE is received. This method doesn't check if received
        events belongs to this request and will return everything that
        can be parsed.

        Return format is pd.DataFrame with columns as fields and indexes
        as security_ids.
        """
        data_frame = self._get_empty_df()
        errors = BloombergErrors()

        while True:

            LOGGER.debug('%s: waiting for messages', self.__class__.__name__)
            msg = await self._msg_queue.get()

            if msg is None:
                LOGGER.debug('%s: last message received, processing is '
                             'finished',
                             self.__class__.__name__)
                break

            LOGGER.debug('%s: message received', self.__class__.__name__)

            security_data_element = msg.getElement(SECURITY_DATA)

            if security_data_element.isArray():
                msg_data = list(security_data_element.values())
            else:
                msg_data = [security_data_element]

            for security_data in msg_data:
                msg_frame = self._parse_security_data(security_data)
                index = msg_frame.index
                columns = msg_frame.columns

                data_frame.loc[index, columns] = msg_frame

                security_errors = self._parse_errors(security_data)
                if security_errors is not None:
                    errors += security_errors

        return data_frame, errors

    def _get_security_id_from_security_data(self,
                                            security_data: blpapi.Element):
        """
        Retrieve security id from security data and remove type prefix if needed
        """
        security_id = security_data.getElementAsString(SECURITY)

        if self._security_id_type is not None:
            security_id = self._security_id_type.remove_type(security_id)

        return security_id

    def _parse_security_data(self,
                             security_data,
                             ) -> pd.DataFrame:
        """
        Parse single security data element.

        Return pd.DataFrame with one row and multiple columns corresponding
        to the received fields.
        """
        security_id = self._get_security_id_from_security_data(security_data)

        field_data: blpapi.Element = security_data.getElement(FIELD_DATA)

        security_df = pd.DataFrame()

        for field in field_data.elements():
            field_name, field_value = self._parse_field_data(field)

            if field_name not in security_df and isinstance(field_value, list):
                security_df[field_name] = pd.Series().astype(object)

            security_df.at[security_id, field_name] = field_value

        return security_df

    def _parse_errors(self,
                      security_data,
                      ) -> Optional[BloombergErrors]:
        """
        Check if the given security data has any errors and process them
        according to `self._error_behaviour`

        Return None if exceptions are ignored, otherwise return
        BloombergErrors instance
        """
        if self._error_behaviour == ErrorBehaviour.IGNORE:
            return None

        security_id = self._get_security_id_from_security_data(security_data)
        security_errors = BloombergErrors()

        if security_data.hasElement(SECURITY_ERROR):
            security_errors.invalid_securities.append(security_id)

        if security_data.hasElement(FIELD_EXCEPTIONS):
            field_exceptions = security_data.getElement(FIELD_EXCEPTIONS)
            field_errors = self._parse_field_exceptions(security_id,
                                                        field_exceptions)

            if field_errors:
                security_errors.invalid_fields.update(field_errors)

        if self._error_behaviour == ErrorBehaviour.RAISE and security_errors:
            raise BloombergException(security_errors)

        return security_errors

    @staticmethod
    def _parse_field_exceptions(security_id: str,
                                field_exceptions: blpapi.Element,
                                ) -> Dict[Tuple[str, str], str]:
        """
        Parse field exceptions for one security.

        Return dict {(security_id, field name) : error message}
        """
        errors = {}

        for error in field_exceptions.values():
            field = error.getElementAsString(FIELD_ID)
            error_info = error.getElement(ERROR_INFO)
            message = error_info.getElementAsString(MESSAGE)

            try:
                message = ErrorType(message)
            except ValueError:
                pass

            errors[(security_id, field)] = message

        return errors

    def _parse_field_data(self,
                          field: blpapi.Element,
                          ) -> Tuple[str,
                                     Union[BloombergValue,
                                           List[BloombergValue],
                                           List[Dict[str, BloombergValue]]]]:
        """
        Parse single field data element.

        If field data contains bulk data, return list of dicts or list of
        values. Otherwise, return single value
        """

        if field.isArray():
            return self._parse_array_field(field)

        field_name = str(field.name())
        field_value = field.getValue()
        return field_name, field_value

    @staticmethod
    def _parse_array_field(field: blpapi.Element):
        """
        Parse single field that contains bulk data.

        Return field name and field values, either as list of dicts or
        list of values.
        """
        field_name = str(field.name())

        values = [
            {
                str(e1.name()): e1.getValue()
                for e1 in elem.elements()
                }
            for elem in field.values()
            ]

        if values and len(values[0]) == 1:
            values = [list(value.values())[0]
                      for value in values]

        return field_name, values

    def create(self, service: blpapi.Service) -> blpapi.Request:
        """
        Create Bloomberg request. Given `service` must be opened beforehand.
        """
        request = service.createRequest(self.request_name)

        for name in self._securities:
            if self._security_id_type is not None:
                self._security_id_type.add_type(name)

            request.getElement("securities").appendValue(name)

        for field in self._fields:
            request.getElement("fields").appendValue(field)

        for key, value in self._overrides.items():
            request.set(key, value)

        return request

    @property
    def weight(self):
        """
        Approximate number of returned values; used to balance load
        between handlers
        """
        return len(self._securities) * len(self._fields)

    def _get_empty_df(self):
        return pd.DataFrame(columns=self._fields,
                            index=self._securities)


class HistoricalDataRequest(ReferenceDataRequest):
    request_name = 'HistoricalDataRequest'

    # pylint: disable=too-many-arguments
    def __init__(self,
                 securities: List[str],
                 fields: List[str],
                 start_date: dt.date,
                 end_date: dt.date,
                 security_id_type: Optional[SecurityIdType] = None,
                 overrides: Optional[Dict] = None,
                 error_behavior: ErrorBehaviour = ErrorBehaviour.RETURN,
                 loop: asyncio.AbstractEventLoop = None,
                 ):
        self._start_date = start_date
        self._end_date = end_date

        overrides = overrides or {}
        overrides['startDate'] = start_date.strftime('%Y%m%d')
        overrides['endDate'] = end_date.strftime('%Y%m%d')

        super().__init__(securities, fields, security_id_type,
                         overrides, error_behavior, loop)

    @property
    def weight(self):
        num_days = (self._end_date - self._start_date).days
        return super().weight * num_days

    def _parse_security_data(self, security_data) -> pd.DataFrame:
        security_id = self._get_security_id_from_security_data(security_data)

        field_data: blpapi.Element = security_data.getElement(FIELD_DATA)

        empty_index = pd.MultiIndex.from_tuples([], names=['date', 'security'])
        security_df = pd.DataFrame(index=empty_index)

        for fields_sequence in field_data.values():
            fields_dict = {}

            for field in fields_sequence.elements():
                field_name, field_value = self._parse_field_data(field)
                fields_dict[field_name] = field_value

            date = pd.Timestamp(fields_dict['date'])
            for name, value in fields_dict.items():
                if name == 'date':
                    continue

                security_df.at[(date, security_id), name] = value

        return security_df

    def _get_empty_df(self):
        all_dates = pd.date_range(self._start_date, self._end_date)
        index = pd.MultiIndex.from_product([all_dates, self._securities],
                                           names=['date', 'security'])

        return pd.DataFrame(index=index,
                            columns=self._fields)


class SubscribeData(ReferenceDataRequest):
    service_name = '//blp/mktdata'

    def __init__(self,
                 securities: List[str],
                 fields: List[str],
                 security_id_type: Optional[SecurityIdType] = None,
                 overrides: Optional[Dict] = None,
                 error_behavior: ErrorBehaviour = ErrorBehaviour.RETURN,
                 loop: asyncio.AbstractEventLoop = None,
                 ):
        super().__init__(securities,
                         fields,
                         security_id_type,
                         overrides,
                         error_behavior,
                         loop)
        self._all_fields = self._fields[:]
        self._ids_sec = {blpapi.CorrelationId(uuid.uuid4()): sec for sec in self._securities}

    def create(
            self,
            service: blpapi.Service = None, ) -> blpapi.SubscriptionList:
        s_list = blpapi.SubscriptionList()
        for cor_id, security in self._ids_sec.items():
            s_list.add(security,
                       self._fields,
                       correlationId=cor_id)


        return s_list

    def _get_empty_df(self):
        return pd.DataFrame(columns=self._all_fields,
                            index=self._securities)

    async def process(self) -> pd.DataFrame:
        """
        Asynchronously process events from `msg_queue` until the event will
        ended

        Return format is pd.DataFrame with columns as fields and indexes
        as security_ids.
        """
        errors = BloombergErrors()
        data = {}
        while not self._msg_queue.empty():
            LOGGER.debug('%s: waiting for messages', self.__class__.__name__)
            msg:blpapi.Message = self._msg_queue.get_nowait()
            for cor_id in msg.correlationIds():
                if cor_id not in self._ids_sec:
                    continue
                security_data_element = msg.asElement()
                for field in security_data_element.elements():
                    try:
                        field_name, field_value = self._parse_field_data(field)
                        data[field_name] = {self._ids_sec[cor_id]: field_value}
                    except blpapi.exception.IndexOutOfRangeException as Ex:
                        LOGGER.error(Ex)

<<<<<<< HEAD
        return pd.DataFrame(data)
=======
        return pd.DataFrame(data), errors


class SearchField(ReferenceDataRequest):
    service_name = "//blp/apiflds"
    request_name = "CategorizedFieldSearchRequest"

    def __init__(self,
                 fields: List[str],
                 overrides: Optional[Dict] = None,
                 error_behavior: ErrorBehaviour = ErrorBehaviour.RETURN,
                 loop: asyncio.AbstractEventLoop = None,
                 ):
        super().__init__([],
                         fields,
                         overrides=overrides,
                         error_behavior = error_behavior,
                         loop=loop)

    def create(self, service: blpapi.Service) -> blpapi.Request:
        """
        Create Bloomberg request. Given `service` must be opened beforehand.
        """
        request = service.createRequest(self.request_name)
        for field in self._fields:
            request.append("searchSpec", field)

        for key, value in self._overrides.items():
            request.set(key, value)

        return request
>>>>>>> ba52bf36
<|MERGE_RESOLUTION|>--- conflicted
+++ resolved
@@ -434,10 +434,7 @@
                     except blpapi.exception.IndexOutOfRangeException as Ex:
                         LOGGER.error(Ex)
 
-<<<<<<< HEAD
         return pd.DataFrame(data)
-=======
-        return pd.DataFrame(data), errors
 
 
 class SearchField(ReferenceDataRequest):
@@ -467,5 +464,4 @@
         for key, value in self._overrides.items():
             request.set(key, value)
 
-        return request
->>>>>>> ba52bf36
+        return request