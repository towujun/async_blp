--- conflicted
+++ resolved
@@ -83,14 +83,6 @@
         Try to open service if it wasn't opened yet. Session must be opened
         before calling this method
         """
-<<<<<<< HEAD
-        print('_get_service')
-        if name not in self.services:
-            self.services[name] = asyncio.Event()
-            self.session.openServiceAsync(name)
-        await self.services[name].wait()
-        service = self.session.getService(name)
-=======
         if service_name not in self.services:
             self.services[service_name] = asyncio.Event()
             self.session.openServiceAsync(service_name)
@@ -99,7 +91,6 @@
         await self.services[service_name].wait()
 
         service = self.session.getService(service_name)
->>>>>>> 3898b321
         return service
 
     @staticmethod
